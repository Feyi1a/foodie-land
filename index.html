<!DOCTYPE html>
<html lang="en">
<head>
    <meta charset="UTF-8">
    <meta name="viewport" content="width=device-width, initial-scale=1.0">
    <title>Real Estate</title>
    <link rel="stylesheet" href="./style.css">
</head>
<body>
    <!-- This is the header section -->
    <Header>
        <div>
            <ul class="headerULleft">
                <li class="headerlist">
                    <svg class="locationsvg"  xmlns="http://www.w3.org/2000/svg" fill="none" viewBox="0 0 24 24" stroke-width="1.5" stroke="currentColor" class="size-6">
                        <path stroke-linecap="round" stroke-linejoin="round" d="M15 10.5a3 3 0 1 1-6 0 3 3 0 0 1 6 0Z" />
                        <path stroke-linecap="round" stroke-linejoin="round" d="M19.5 10.5c0 7.142-7.5 11.25-7.5 11.25S4.5 17.642 4.5 10.5a7.5 7.5 0 1 1 15 0Z" />
                    </svg>
                    Housing cent, 10 Ikole Ekiti State
                </li>
            </ul>
        </div>
        <div>
            <ul class="headerULright">
                <li class="headerlist">
                    <svg class="callsvg" xmlns="http://www.w3.org/2000/svg" viewBox="0 0 512 512">
                        <path d="M164.9 24.6c-7.7-18.6-28-28.5-47.4-23.2l-88 24C12.1 30.2 0 46 0 64C0 311.4 200.6 512 448 512c18 0 33.8-12.1 38.6-29.5l24-88c5.3-19.4-4.6-39.7-23.2-47.4l-96-40c-16.3-6.8-35.2-2.1-46.3 11.6L304.7 368C234.3 334.7 177.3 277.7 144 207.3L193.3 167c13.7-11.2 18.4-30 11.6-46.3l-40-96z"/>
                    </svg>
                    +234 812 2454 756
                </li>
                <li class="headerlist">
                    <svg class="emailsvg" xmlns="http://www.w3.org/2000/svg" viewBox="0 0 512 512">
                        <path d="M64 112c-8.8 0-16 7.2-16 16l0 22.1L220.5 291.7c20.7 17 50.4 17 71.1 0L464 150.1l0-22.1c0-8.8-7.2-16-16-16L64 112zM48 212.2L48 384c0 8.8 7.2 16 16 16l384 0c8.8 0 16-7.2 16-16l0-171.8L322 328.8c-38.4 31.5-93.7 31.5-132 0L48 212.2zM0 128C0 92.7 28.7 64 64 64l384 0c35.3 0 64 28.7 64 64l0 256c0 35.3-28.7 64-64 64L64 448c-35.3 0-64-28.7-64-64L0 128z"/>
                    </svg>
                    support@center.com
                </li>
            </ul>
        </div>
    </Header>
    <!-- The Background -->
    <div class="backimage"></div>
    <!-- This is the nav bar section -->
     <nav>
        <div>
            <ul class="ULleft">
                <li class="navlist" id="home">Home</li>
                <li class="navlist">About</li>
                <li class="navlist">Listings</li>
                <li class="navlist">Services</li>
                <li>Blogs</li>
            </ul>
        </div>
        <div>
            <ul class="ULcenter">
                <li id="hommez">
                    <svg class="hommezsvg" xmlns="http://www.w3.org/2000/svg" fill="none" viewBox="0 0 24 24" stroke-width="1.5" stroke="currentColor" class="size-6">
                        <path stroke-linecap="round" stroke-linejoin="round" d="M8.25 21v-4.875c0-.621.504-1.125 1.125-1.125h2.25c.621 0 1.125.504 1.125 1.125V21m0 0h4.5V3.545M12.75 21h7.5V10.75M2.25 21h1.5m18 0h-18M2.25 9l4.5-1.636M18.75 3l-1.5.545m0 6.205 3 1m1.5.5-1.5-.5M6.75 7.364V3h-3v18m3-13.636 10.5-3.819" />
                    </svg>  
                    Hommez
                </li>
            </ul>
        </div>
        <div>
            <ul class="ULright">
                <li class="navlist" id="login">
                    <svg class="loginsvg" xmlns="http://www.w3.org/2000/svg" fill="none" viewBox="0 0 24 24" stroke-width="1.5" stroke="currentColor" class="size-6">
                        <path stroke-linecap="round" stroke-linejoin="round" d="M17.982 18.725A7.488 7.488 0 0 0 12 15.75a7.488 7.488 0 0 0-5.982 2.975m11.963 0a9 9 0 1 0-11.963 0m11.963 0A8.966 8.966 0 0 1 12 21a8.966 8.966 0 0 1-5.982-2.275M15 9.75a3 3 0 1 1-6 0 3 3 0 0 1 6 0Z" />
                    </svg>
                    Login/Register
                </li>
                <li id="addlisting">
                    <svg class="addlistingsvg" xmlns="http://www.w3.org/2000/svg" fill="none" viewBox="0 0 24 24" stroke-width="1.5" stroke="currentColor" class="size-6">
                        <path stroke-linecap="round" stroke-linejoin="round" d="M8.25 21v-4.875c0-.621.504-1.125 1.125-1.125h2.25c.621 0 1.125.504 1.125 1.125V21m0 0h4.5V3.545M12.75 21h7.5V10.75M2.25 21h1.5m18 0h-18M2.25 9l4.5-1.636M18.75 3l-1.5.545m0 6.205 3 1m1.5.5-1.5-.5M6.75 7.364V3h-3v18m3-13.636 10.5-3.819" />
                    </svg>                      
                    Add Listing
                </li>
            </ul>
        </div>
     </nav>
     <!-- The Body part -->
     <section class="section1">
        <!-- First part -->
        <div class="gradientcircle2"></div>
        <div class="container1">
            <div class="containerdiv1a">
                <p class="real">REAL ESTATE</p>
                <P class="perfect">Find a prefect <br>home you love..!</P>
                <p class="lorem">Lorem ipsum dolor sit amet consec, adipisic. Ducimus asper fibraco<br> provident voluptatibus cum id ullam deleniti, ebiasu in purus.</p>
                <div class="gradientcircle1"></div>
                <div class="firsthousediv1a">
                    <img class="firsthouseimage" src="./Images/4 Bedroom Bungalow (RF 4011).png" alt="">
                </div>
                <div>
                    <div class="arrowleft">
                        <svg class="firsthousearrow" xmlns="http://www.w3.org/2000/svg" fill="none" viewBox="0 0 24 24" stroke-width="1.5" stroke="currentColor" class="size-6">
                            <path stroke-linecap="round" stroke-linejoin="round" d="M15.75 19.5 8.25 12l7.5-7.5" />
                        </svg>                          
                    </div>
                    <div class="arrowright">
                        <svg class="firsthousearrow" xmlns="http://www.w3.org/2000/svg" fill="none" viewBox="0 0 24 24" stroke-width="1.5" stroke="currentColor" class="size-6">
                            <path stroke-linecap="round" stroke-linejoin="round" d="m8.25 4.5 7.5 7.5-7.5 7.5" />
                        </svg>                          
                    </div>
                </div>
            </div>
            <div class="containerdiv1b">  
                <div class="forsalediv">
                    <p class="forsaletext">For Sale</p>
                    <p class="forrenttext">For Rent</p>
                </div>
                <hr>
                <form action="">
                    <div>
                        <label for="name" class="hidden-label">first:</label>
                        <input type="text" class="forminput" id="name" value="New York Francisco, etc">
                    </div>
                    <div>
                        <label for="property1" class="hidden-label">second</label>
                        <select id="property1" class="forminput">
                            <option value="option1">Select Property type</option>
                        </select>
                    </div>
                    <div>
                        <label for="property2" class="hidden-label">third</label>
                        <select id="property2" class="forminput">
                            <option value="option2">Select Property type</option>
                        </select>
                    </div>
                    <div class="adsearchdiv">
                        <svg class="adsearchsvg" xmlns="http://www.w3.org/2000/svg" fill="none" viewBox="0 0 24 24" stroke-width="1.5" stroke="currentColor" class="size-6">
                        <path stroke-linecap="round" stroke-linejoin="round" d="M6 13.5V3.75m0 9.75a1.5 1.5 0 0 1 0 3m0-3a1.5 1.5 0 0 0 0 3m0 3.75V16.5m12-3V3.75m0 9.75a1.5 1.5 0 0 1 0 3m0-3a1.5 1.5 0 0 0 0 3m0 3.75V16.5m-6-9V3.75m0 3.75a1.5 1.5 0 0 1 0 3m0-3a1.5 1.5 0 0 0 0 3m0 9.75V10.5" />
                        </svg>                      
                        Advanced Search
                    </div>
                </form>
                <div class="searchdiv">
                    <svg id="searchsvg" xmlns="http://www.w3.org/2000/svg" fill="none" viewBox="0 0 24 24" stroke-width="1.5" stroke="currentColor" class="size-6">
                        <path stroke-linecap="round" stroke-linejoin="round" d="m21 21-5.197-5.197m0 0A7.5 7.5 0 1 0 5.196 5.196a7.5 7.5 0 0 0 10.607 10.607Z" />
                    </svg>                          
                    <p>Search</p>
                </div>
            </div>
        </div>
        <div class="customerbox">
            <div class="happy72imagediv">
                <img  class="happy72image1" src="./Images/1.png" alt="">
                <img  class="happy72image2" src="./Images/2.png" alt="">
                <img  class="happy72image3" src="./Images/3.png" alt="">
                <img  class="happy72image4" src="./Images/4.png" alt="">
                <img  class="happy72image5" src="./Images/5.png" alt="">
                <div  class="happy72image6">+</div>
                <b class="happy72text">72k+ Happy <br>Customers</b>
            </div>
            <div class="New200">
                <img class="New200image" src="./Images/download.png" alt="">
                <b>200+ New <br>Listings Everyday!</b>
            </div>
        </div>
        <div class="gradientcircle3"></div>
     </section>
    <!-- the logo and icon section just below the first part -->
        <div>
            <div class="trusteddiv">
                <p>Trusted by 100+ Companies across the globe!</p>
            </div>
            <div class="icondiv">
                <img class="googleicon" src="./Images/Google.png" alt="">
                <img class="amazonicon" src="./Images/amazon.png" alt="">
                <img class="logitechicon" src="./Images/logitech.png" alt="">
                <img class="sportifyicon" src="./Images/sportify.png" alt="">
                <img class="samsungicon" src="./Images/samsung.png" alt="">
            </div>
        </div>
    <!-- Second body part -->
    <section>
        <div class="whoarewebox">
            <div>
                <div class="container2a">
                    <p class="whoweare">WHO ARE WE</p>
                    <P class="assisting">Assisting individuals in <br>locating the appropriate <br>real estate.</P>
                    <p class="lorem">Lorem ipsum dolor sit amet consectetur adipisicing elit. Ducimus nec <br>dent eligendi similique amet natus, explicabo eum ad quae <br>rat, consequatur ratione sint?</p>
                </div>
                <div class="container2b">
                    <svg class="donecsvg" xmlns="http://www.w3.org/2000/svg" fill="none" viewBox="0 0 24 24" stroke-width="1.5" stroke="currentColor" class="size-6">
                        <path stroke-linecap="round" stroke-linejoin="round" d="M21.75 9v.906a2.25 2.25 0 0 1-1.183 1.981l-6.478 3.488M2.25 9v.906a2.25 2.25 0 0 0 1.183 1.981l6.478 3.488m8.839 2.51-4.66-2.51m0 0-1.023-.55a2.25 2.25 0 0 0-2.134 0l-1.022.55m0 0-4.661 2.51m16.5 1.615a2.25 2.25 0 0 1-2.25 2.25h-15a2.25 2.25 0 0 1-2.25-2.25V8.844a2.25 2.25 0 0 1 1.183-1.981l7.5-4.039a2.25 2.25 0 0 1 2.134 0l7.5 4.039a2.25 2.25 0 0 1 1.183 1.98V19.5Z" />
                    </svg>                      
                    <div>
                        <p class="donec">Donec Porttitor eusimod</p>
                        <p class="lorem">Maiores henderit a similique nec <br>polipsum dolorsit consect</p>
                    </div>
                </div>
                <div class="container2b">
                    <svg class="donecsvg" xmlns="http://www.w3.org/2000/svg" fill="none" viewBox="0 0 24 24" stroke-width="1.5" stroke="currentColor" class="size-6">
                        <path stroke-linecap="round" stroke-linejoin="round" d="M17.982 18.725A7.488 7.488 0 0 0 12 15.75a7.488 7.488 0 0 0-5.982 2.975m11.963 0a9 9 0 1 0-11.963 0m11.963 0A8.966 8.966 0 0 1 12 21a8.966 8.966 0 0 1-5.982-2.275M15 9.75a3 3 0 1 1-6 0 3 3 0 0 1 6 0Z" />
                    </svg>                                            
                    <div>
                        <p class="donec">Donec Porttitor eusimod</p>
                        <p class="lorem">Maiores henderit a similique nec <br>polipsum dolorsit consect</p>
                    </div>
                </div>
            </div>
            <div>
                <div class="bedroomintdiv">
                    <img class="bedroomint" src="./Images/Bed int.png" alt="">
                </div>
                <div>
                    <div>
                        <img class="outerhouse" src="./Images/download.png" alt="">
                    </div>
                    <div>
                        <img class="parlour" src="./Images/4 Bedroom Bungalow (RF 4011).png" alt="">
                    </div>
                    <div class="gradientcircle4"></div>
                </div>
            </div>
        </div>
    </section>

    <!-- Third body part -->
     <section>
        <div class="container3">
            <div class="container3a">
                <p class="checkout">CHECKOUT OUR NEW</p>
                <P class="latest">Latest Listed Properties</P>
                <p class="lorem">Lorem ipsum  sit amet adipisicing consectetur <br>dolor elit. Asperiores, modi tenetur.</p>
            </div>
            <div class="container3b">
                <ul class="ULforall">
                    <li class="Listforall">All</li>
                    <li class="Listforsell">Sell</li>
                    <li class="Listforrent">Rent</li>
                </ul>
            </div>
        </div>
        <div>
            <div class="thirdhousediv">
                <div class="thirdhousediv1">
                    <div class="thirdhousediv1a">
                        <img class="thirdhouseimage" src="./Images/4 Bedroom Bungalow (RF 4011).png" alt="">
                    </div>
                    <div class="populardiv1">
                        <svg class="popularsvg" xmlns="http://www.w3.org/2000/svg" fill="none" viewBox="0 0 24 24" stroke-width="1.5" stroke="currentColor" class="size-6">
                            <path stroke-linecap="round" stroke-linejoin="round" d="M15.362 5.214A8.252 8.252 0 0 1 12 21 8.25 8.25 0 0 1 6.038 7.047 8.287 8.287 0 0 0 9 9.601a8.983 8.983 0 0 1 3.361-6.867 8.21 8.21 0 0 0 3 2.48Z" />
                            <path stroke-linecap="round" stroke-linejoin="round" d="M12 18a3.75 3.75 0 0 0 .495-7.468 5.99 5.99 0 0 0-1.925 3.547 5.975 5.975 0 0 1-2.133-1.001A3.75 3.75 0 0 0 12 18Z" />
                        </svg>              
                        Popular
                    </div>
                    <div class="writeupdiv1">
                        <p class="dollar"><b>$ 5, 970</b></p>
                        <p class="tranquil"><b>Tranquil Haven in the Woods</b></p>
                        <p class="wright">103 Wright CourtBurien, WA 98168</p>
                        <div class="bedimagediv">
                            <img class="bedimage" src="./Images/bed.png" alt="">
                            4 Beds
                            <img class="bathtubimage" src="./Images/bathtub.png" alt="">
                            3 Baths
                        </div>
                    </div>
                </div>
                <div class="thirdhousediv1">
                    <div class="thirdhousediv1b">
                        <img class="thirdhouseimage" src="./Images/4 Bedroom Bungalow (RF 4011).png" alt="">
                    </div>
                    <div class="populardiv2">
                        <svg class="popularsvg" xmlns="http://www.w3.org/2000/svg" fill="none" viewBox="0 0 24 24" stroke-width="1.5" stroke="currentColor" class="size-6">
                            <path stroke-linecap="round" stroke-linejoin="round" d="M15.362 5.214A8.252 8.252 0 0 1 12 21 8.25 8.25 0 0 1 6.038 7.047 8.287 8.287 0 0 0 9 9.601a8.983 8.983 0 0 1 3.361-6.867 8.21 8.21 0 0 0 3 2.48Z" />
                            <path stroke-linecap="round" stroke-linejoin="round" d="M12 18a3.75 3.75 0 0 0 .495-7.468 5.99 5.99 0 0 0-1.925 3.547 5.975 5.975 0 0 1-2.133-1.001A3.75 3.75 0 0 0 12 18Z" />
                        </svg>              
                        Popular
                    </div>
                    <div class="writeupdiv2">
                        <p class="dollar"><b>$ 5, 970</b></p>
                        <p class="tranquil"><b>Tranquil Haven in the Woods</b></p>
                        <p class="wright">103 Wright CourtBurien, WA 98168</p>
                        <div class="bedimagediv">
                            <img class="bedimage" src="./Images/bed.png" alt="">
                            4 Beds
                            <img class="bathtubimage" src="./Images/bathtub.png" alt="">
                            3 Baths
                        </div>
                    </div>
                </div>
                <div class="thirdhousediv1">
                    <div class="thirdhousediv1c">
                        <img class="thirdhouseimage" src="./Images/4 Bedroom Bungalow (RF 4011).png" alt="">
                    </div>
                    <div class="populardiv2">
                        <svg class="popularsvg" xmlns="http://www.w3.org/2000/svg" fill="none" viewBox="0 0 24 24" stroke-width="1.5" stroke="currentColor" class="size-6">
                            <path stroke-linecap="round" stroke-linejoin="round" d="M15.362 5.214A8.252 8.252 0 0 1 12 21 8.25 8.25 0 0 1 6.038 7.047 8.287 8.287 0 0 0 9 9.601a8.983 8.983 0 0 1 3.361-6.867 8.21 8.21 0 0 0 3 2.48Z" />
                            <path stroke-linecap="round" stroke-linejoin="round" d="M12 18a3.75 3.75 0 0 0 .495-7.468 5.99 5.99 0 0 0-1.925 3.547 5.975 5.975 0 0 1-2.133-1.001A3.75 3.75 0 0 0 12 18Z" />
                        </svg>              
                        Popular
                    </div>
                    <div class="writeupdiv2">
                        <p class="dollar"><b>$ 5, 970</b></p>
                        <p class="tranquil"><b>Tranquil Haven in the Woods</b></p>
                        <p class="wright">103 Wright CourtBurien, WA 98168</p>
                        <div class="bedimagediv">
                            <img class="bedimage" src="./Images/bed.png" alt="">
                            4 Beds
                            <img class="bathtubimage" src="./Images/bathtub.png" alt="">
                            3 Baths
                        </div>
                    </div>
                </div>
            </div>
            <div class="thirdhousediv2">
                <div class="thirdhousediv1">
                    <div class="thirdhousediv1a">
                        <img class="thirdhouseimage" src="./Images/4 Bedroom Bungalow (RF 4011).png" alt="">
                    </div>
                    <div class="populardiv1">
                        <svg class="popularsvg" xmlns="http://www.w3.org/2000/svg" fill="none" viewBox="0 0 24 24" stroke-width="1.5" stroke="currentColor" class="size-6">
                            <path stroke-linecap="round" stroke-linejoin="round" d="M15.362 5.214A8.252 8.252 0 0 1 12 21 8.25 8.25 0 0 1 6.038 7.047 8.287 8.287 0 0 0 9 9.601a8.983 8.983 0 0 1 3.361-6.867 8.21 8.21 0 0 0 3 2.48Z" />
                            <path stroke-linecap="round" stroke-linejoin="round" d="M12 18a3.75 3.75 0 0 0 .495-7.468 5.99 5.99 0 0 0-1.925 3.547 5.975 5.975 0 0 1-2.133-1.001A3.75 3.75 0 0 0 12 18Z" />
                        </svg>              
                        Popular
                    </div>
                    <div class="writeupdiv1">
                        <p class="dollar"><b>$ 5, 970</b></p>
                        <p class="tranquil"><b>Tranquil Haven in the Woods</b></p>
                        <p class="wright">103 Wright CourtBurien, WA 98168</p>
                        <div class="bedimagediv">
                            <img class="bedimage" src="./Images/bed.png" alt="">
                            4 Beds
                            <img class="bathtubimage" src="./Images/bathtub.png" alt="">
                            3 Baths
                        </div>
                    </div>
                </div>
                <div class="thirdhousediv1">
                    <div class="thirdhousediv1b">
                        <img class="thirdhouseimage" src="./Images/4 Bedroom Bungalow (RF 4011).png" alt="">
                    </div>
                    <div class="populardiv2">
                        <svg class="popularsvg" xmlns="http://www.w3.org/2000/svg" fill="none" viewBox="0 0 24 24" stroke-width="1.5" stroke="currentColor" class="size-6">
                            <path stroke-linecap="round" stroke-linejoin="round" d="M15.362 5.214A8.252 8.252 0 0 1 12 21 8.25 8.25 0 0 1 6.038 7.047 8.287 8.287 0 0 0 9 9.601a8.983 8.983 0 0 1 3.361-6.867 8.21 8.21 0 0 0 3 2.48Z" />
                            <path stroke-linecap="round" stroke-linejoin="round" d="M12 18a3.75 3.75 0 0 0 .495-7.468 5.99 5.99 0 0 0-1.925 3.547 5.975 5.975 0 0 1-2.133-1.001A3.75 3.75 0 0 0 12 18Z" />
                        </svg>              
                        Popular
                    </div>
                    <div class="writeupdiv2">
                        <p class="dollar"><b>$ 5, 970</b></p>
                        <p class="tranquil"><b>Tranquil Haven in the Woods</b></p>
                        <p class="wright">103 Wright CourtBurien, WA 98168</p>
                        <div class="bedimagediv">
                            <img class="bedimage" src="./Images/bed.png" alt="">
                            4 Beds
                            <img class="bathtubimage" src="./Images/bathtub.png" alt="">
                            3 Baths
                        </div>
                    </div>
                </div>
                <div class="thirdhousediv1">
                    <div class="thirdhousediv1c">
                        <img class="thirdhouseimage" src="./Images/4 Bedroom Bungalow (RF 4011).png" alt="">
                    </div>
                    <div class="populardiv2">
                        <svg class="popularsvg" xmlns="http://www.w3.org/2000/svg" fill="none" viewBox="0 0 24 24" stroke-width="1.5" stroke="currentColor" class="size-6">
                            <path stroke-linecap="round" stroke-linejoin="round" d="M15.362 5.214A8.252 8.252 0 0 1 12 21 8.25 8.25 0 0 1 6.038 7.047 8.287 8.287 0 0 0 9 9.601a8.983 8.983 0 0 1 3.361-6.867 8.21 8.21 0 0 0 3 2.48Z" />
                            <path stroke-linecap="round" stroke-linejoin="round" d="M12 18a3.75 3.75 0 0 0 .495-7.468 5.99 5.99 0 0 0-1.925 3.547 5.975 5.975 0 0 1-2.133-1.001A3.75 3.75 0 0 0 12 18Z" />
                        </svg>              
                        Popular
                    </div>
                    <div class="writeupdiv2">
                        <p class="dollar"><b>$ 5, 970</b></p>
                        <p class="tranquil"><b>Tranquil Haven in the Woods</b></p>
                        <p class="wright">103 Wright CourtBurien, WA 98168</p>
                        <div class="bedimagediv">
                            <img class="bedimage" src="./Images/bed.png" alt="">
                            4 Beds
                            <img class="bathtubimage" src="./Images/bathtub.png" alt="">
                            3 Baths
                        </div>
                    </div>
                </div>
            </div>
        </div>
        <div class="viewmorediv">
            View more properties
        </div>
     </section>
     <footer>
        <div class="footer-section">
            <p>This is the footer</p>
<<<<<<< HEAD
            <p>Design</p>
=======
            <p>hjjkejwggit</p>
>>>>>>> 205eff69
        </div>
     </footer>
</body>
</html><|MERGE_RESOLUTION|>--- conflicted
+++ resolved
@@ -383,11 +383,8 @@
      <footer>
         <div class="footer-section">
             <p>This is the footer</p>
-<<<<<<< HEAD
             <p>Design</p>
-=======
             <p>hjjkejwggit</p>
->>>>>>> 205eff69
         </div>
      </footer>
 </body>
